[package]
name = "demo"
version = "0.1.0"
edition = "2024"

[dependencies]
# Alternative audio backend for bevy!
#
# https://github.com/CorvusPrudens/bevy_seedling
bevy_seedling = "0.4"

# Fun voice synthesis dependencies
firewheel = "0.4"
<<<<<<< HEAD
fundsp = "0.20"
rand = { workspace = true }
=======
fundsp = "0.20.0"
rand = "0.9.1"
cmumap = { git = "https://github.com/CorvusPrudens/cmumap" }
>>>>>>> b90d40e5

# default features excluding bevy_audio :P
bevy = { version = "0.16", default-features = false, features = [
    "dynamic_linking",
    "android-game-activity",
    "android_shared_stdcxx",
    "animation",
    "async_executor",
    "bevy_asset",
    "bevy_color",
    "bevy_core_pipeline",
    "bevy_gilrs",
    "bevy_gizmos",
    "bevy_gltf",
    "bevy_input_focus",
    "bevy_log",
    "bevy_mesh_picking_backend",
    "bevy_pbr",
    "bevy_picking",
    "bevy_render",
    "bevy_scene",
    "bevy_sprite",
    "bevy_sprite_picking_backend",
    "bevy_state",
    "bevy_text",
    "bevy_ui",
    "bevy_ui_picking_backend",
    "bevy_window",
    "bevy_winit",
    "custom_cursor",
    "default_font",
    "hdr",
    "multi_threaded",
    "png",
    "smaa_luts",
    "std",
    "sysinfo_plugin",
    "tonemapping_luts",
    "vorbis",
    "webgl2",
    "x11",
] }

# The main driver for the demo.
#
# Provides a thin `bevy_sequence` integration for `bevy_pretty_text`.
bevy_pretty_box = { path = "../crates/box", version = "0.1.0" }

bevy_pretty_text = { path = "../crates/pretty_text", version = "0.1.0" }
bevy_sequence = { git = "https://github.com/CorvusPrudens/bevy_sequence.git", rev = "c484472f940176762b5967d0794e1aa9b5c8c9eb" }

bevy-inspector-egui = "0.32.0"

[build-dependencies]
bevy_reflect = { version = "0.16", features = ["documentation"] }<|MERGE_RESOLUTION|>--- conflicted
+++ resolved
@@ -11,14 +11,9 @@
 
 # Fun voice synthesis dependencies
 firewheel = "0.4"
-<<<<<<< HEAD
 fundsp = "0.20"
 rand = { workspace = true }
-=======
-fundsp = "0.20.0"
-rand = "0.9.1"
 cmumap = { git = "https://github.com/CorvusPrudens/cmumap" }
->>>>>>> b90d40e5
 
 # default features excluding bevy_audio :P
 bevy = { version = "0.16", default-features = false, features = [
@@ -70,7 +65,7 @@
 bevy_pretty_text = { path = "../crates/pretty_text", version = "0.1.0" }
 bevy_sequence = { git = "https://github.com/CorvusPrudens/bevy_sequence.git", rev = "c484472f940176762b5967d0794e1aa9b5c8c9eb" }
 
-bevy-inspector-egui = "0.32.0"
-
-[build-dependencies]
-bevy_reflect = { version = "0.16", features = ["documentation"] }+# bevy-inspector-egui = "0.32.0"
+#
+# [build-dependencies]
+# bevy_reflect = { version = "0.16", features = ["documentation"] }