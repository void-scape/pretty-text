use bevy::prelude::*;
use bevy_pretty_box::{PrettySequence, Textbox, TextboxName};
use bevy_pretty_text::prelude::*;
use bevy_seedling::prelude::*;
use bevy_sequence::prelude::{FragmentExt, IntoFragment, spawn_root};

use crate::audio::formants::{Timbre, VoiceNode};

pub struct SequencePlugin;

impl Plugin for SequencePlugin {
    fn build(&self, app: &mut App) {
        app.add_systems(Startup, start_demo);
    }
}

fn start_demo(mut commands: Commands) {
    commands.spawn((
        PrettyStyle("highlight"),
        TextColor(Color::srgb_u8(13, 144, 104)),
    ));

    commands.spawn((
        PrettyStyle("creature"),
        effects![Scramble {
            speed: ScrambleSpeed::Random(18f32..22f32),
            lifetime: ScrambleLifetime::Always,
        }],
    ));

    spawn_root(demo().always().once(), &mut commands);
}

impl<T> CharacterFragment for T where T: IntoFragment<PrettySequence> {}
pub trait CharacterFragment
where
    Self: Sized + IntoFragment<PrettySequence>,
{
    fn narrator(self) -> impl IntoFragment<PrettySequence> {
        set_observers(self, || {
            children![
                glyph_sfx("talk-low.wav", 1.0),
                textbox_insert(Typewriter::new(35.0)),
            ]
        })
    }

    fn you(self) -> impl IntoFragment<PrettySequence> {
<<<<<<< HEAD
        set_observers(self.on_start(set_formant_freq(250f32)), || {
            children![
                Observer::new(crate::audio::voice::word_sfx),
                textbox_insert((
                    Typewriter::new(5.5),
                    TypewriterIndex::word(),
                    TextboxName::new("You"),
                )),
            ]
        })
    }

    fn shaker(self) -> impl IntoFragment<PrettySequence> {
        set_observers(self.on_start(set_formant_freq(380f32)), || {
            children![
                Observer::new(crate::audio::voice::word_sfx),
                textbox_insert((
                    Typewriter::new(4.5),
                    TypewriterIndex::word(),
                    TextboxName::new("Stranger"),
                )),
            ]
        })
=======
        set_observers(
            self.on_start(set_formant_freq(250f32, Timbre::Alto)),
            || {
                children![
                    Observer::new(crate::audio::voice::word_sfx),
                    textbox_insert((
                        TypeWriter::new(5.5),
                        TypeWriterMode::Word,
                        TextboxName::new("You"),
                    )),
                ]
            },
        )
    }

    fn shaker(self) -> impl IntoFragment<PrettySequence> {
        set_observers(
            self.on_start(set_formant_freq(380f32, Timbre::Soprano)),
            || {
                children![
                    Observer::new(crate::audio::voice::word_sfx),
                    textbox_insert((
                        TypeWriter::new(4.5),
                        TypeWriterMode::Word,
                        TextboxName::new("Stranger"),
                    )),
                ]
            },
        )
>>>>>>> b90d40e5
    }

    fn creature(self) -> impl IntoFragment<PrettySequence> {
        set_observers(self.on_start(set_formant_freq(80f32, Timbre::Bass)), || {
            children![
                Observer::new(crate::audio::voice::word_sfx),
                textbox_insert((
                    Typewriter::new(4.5),
                    TypewriterIndex::word(),
                    TextboxName::new("Strange Creature"),
                )),
            ]
        })
    }
}

fn set_formant_freq(freq: f32, timbre: Timbre) -> impl Fn(Single<&mut VoiceNode>) {
    move |mut voice: Single<&mut VoiceNode>| {
        voice.freq = freq;
        voice.pitch.set(freq);
        voice.timbre = timbre;
    }
}

fn textbox_insert(bundle: impl Bundle + Clone) -> impl Bundle {
    Observer::new(
        move |trigger: Trigger<OnInsert, Textbox>, mut commands: Commands| {
            commands
                .entity(trigger.target())
                .insert((bundle.clone(), FadeIn::default()));
        },
    )
}

fn glyph_sfx(sfx: &'static str, volume: f32) -> impl Bundle {
    Observer::new(
        move |trigger: Trigger<GlyphRevealed>, mut commands: Commands, server: Res<AssetServer>| {
            if trigger.text != " " {
                commands
                    .spawn(SamplePlayer::new(server.load(sfx)).with_volume(Volume::Linear(volume)));
            }
        },
    )
}

fn set_observers<B: Bundle>(
    frag: impl IntoFragment<PrettySequence>,
    observers: impl Fn() -> B + Send + Sync + 'static,
) -> impl IntoFragment<PrettySequence> {
    //
    #[derive(Component)]
    struct Observers;

    frag.on_start(
        |mut commands: Commands, last_character: Option<Single<Entity, With<Observers>>>| {
            if let Some(last_character) = last_character {
                commands.entity(*last_character).despawn();
            }
        },
    )
    .on_start(move |mut commands: Commands| {
        commands.spawn((observers(), Observers));
    })
}

fn demo() -> impl IntoFragment<PrettySequence> {
    (
        "It's a gentle night.".narrator(),
        "The tavern folk are `happy`[wave].[0.5] You are `happy`[wave].".narrator(),
        1f32,
        "You see an old lady walking towards you. She is `shaking`[shake]<0.2>...<1>",
        1.5,
        "`Excuse me, good sir.[0.5] I have the most[0.5] \
            `regretfull`[red, creature, wave] news...`[shake]"
            .shaker(),
        "I'm sorry?[0.5] <0.8>Did you just...[1] <1>`*gurgle*`[wobble]?".you(),
        pretty2d!(
            "But before she could continue, she fell with a loud \
                [0.3]{}<1.5>`plop`[red, wave]!",
            fall,
        )
        .narrator(),
        "Heavens![1] What on earth is the matter?".you(),
        "She begins a rather strange metamorphosis<0.3>...".narrator(),
        1.5,
        "`Oh don't you worry about me, this will happen \
            from time to time`[creature]"
            .creature(),
        3f32,
        pretty2d!(
            "A `beetle`[shake]![1] Ha,[0.5] you have become a `beetle`[wave]![1] \
            From whence did you acquire this[1] {}`arcane`[red]<0.5> magic?",
            bwah,
        )
        .you(),
        "You ask,[0.3] forgetfull of their condition.".narrator(),
        "`Don't mock me!`[creature]".creature(),
        "Alas,[0.5] if you will not speak with a `human`[highlight] \
            tongue, [0.3]I must ask you to leave..."
            .you(),
        "`Very well`[creature]".creature(),
        1f32,
        pretty2d!(
            "The creature scitters away,{}[1] leaving the patrons none the wiser...",
            |mut commands: Commands, server: Res<AssetServer>| {
                commands.spawn(SamplePlayer::new(server.load("scitter.ogg")));
            }
        )
        .narrator()
        .on_end(exit),
    )
}

fn fall(mut commands: Commands, server: Res<AssetServer>) {
    commands.spawn(SamplePlayer::new(server.load("fall.wav")));
}

fn bwah(mut commands: Commands, server: Res<AssetServer>) {
    commands.spawn(SamplePlayer::new(server.load("bwah.wav")));
}

fn exit(mut writer: EventWriter<AppExit>) {
    writer.write(AppExit::Success);
}<|MERGE_RESOLUTION|>--- conflicted
+++ resolved
@@ -46,39 +46,14 @@
     }
 
     fn you(self) -> impl IntoFragment<PrettySequence> {
-<<<<<<< HEAD
-        set_observers(self.on_start(set_formant_freq(250f32)), || {
-            children![
-                Observer::new(crate::audio::voice::word_sfx),
-                textbox_insert((
-                    Typewriter::new(5.5),
-                    TypewriterIndex::word(),
-                    TextboxName::new("You"),
-                )),
-            ]
-        })
-    }
-
-    fn shaker(self) -> impl IntoFragment<PrettySequence> {
-        set_observers(self.on_start(set_formant_freq(380f32)), || {
-            children![
-                Observer::new(crate::audio::voice::word_sfx),
-                textbox_insert((
-                    Typewriter::new(4.5),
-                    TypewriterIndex::word(),
-                    TextboxName::new("Stranger"),
-                )),
-            ]
-        })
-=======
         set_observers(
             self.on_start(set_formant_freq(250f32, Timbre::Alto)),
             || {
                 children![
                     Observer::new(crate::audio::voice::word_sfx),
                     textbox_insert((
-                        TypeWriter::new(5.5),
-                        TypeWriterMode::Word,
+                        Typewriter::new(5.5),
+                        TypewriterIndex::word(),
                         TextboxName::new("You"),
                     )),
                 ]
@@ -93,14 +68,13 @@
                 children![
                     Observer::new(crate::audio::voice::word_sfx),
                     textbox_insert((
-                        TypeWriter::new(4.5),
-                        TypeWriterMode::Word,
+                        Typewriter::new(4.5),
+                        TypewriterIndex::word(),
                         TextboxName::new("Stranger"),
                     )),
                 ]
             },
         )
->>>>>>> b90d40e5
     }
 
     fn creature(self) -> impl IntoFragment<PrettySequence> {
